--- conflicted
+++ resolved
@@ -527,43 +527,40 @@
       const question = await QuestionModel.findOne({ _id: questionId, status: "generated" });
       return this.validateTranslationBase(question, originalLanguage, targetLanguage);
     } catch (error) {
-      return logError(error, "Error validating translation");
-    }
-  }
-  // Валидация одной с возвратом полной информации
-  async validateGeneratedQuestionCorrectness(questionId: string): Promise<ServiceResponse<ValidationResult | null>> {
-    return this.validateSingle(questionId, true);
-  }
-
-  // Валидация одной без дополнительных условий
-  async validateQuestionCorrectness(
-    questionId: string,
-  ): Promise<ServiceResponse<Omit<ValidationResult, "questionId"> | null>> {
-    const result = await this.validateSingle(questionId, false);
-    if (!result.success || !result.responseObject) return result;
-
-    const { questionId: _, ...rest } = result.responseObject!;
-    return ServiceResponse.success("Question validated", rest);
-  }
-
-<<<<<<< HEAD
-  // Валидация списка с возвратом полной информации
-  async validateGeneratedQuestionsCorrectness(
-    questionIds: string[],
-  ): Promise<ServiceResponse<ValidationResult[] | null>> {
-    return this.validateMultiple(questionIds, true);
-  }
-
-  // Валидация списка без дополнительных условий
-  async validateQuestionsCorrectness(
-    questionIds: string[],
-  ): Promise<ServiceResponse<Omit<ValidationResult, "questionId">[] | null>> {
-    const result = await this.validateMultiple(questionIds, false);
-    if (!result.success || !result.responseObject) return result;
-
-    const simplified = result.responseObject?.map(({ questionId: _, ...rest }) => rest) ?? [];
-    return ServiceResponse.success("Questions validated", simplified);
-=======
+      logger.error(`Error validating translation: ${error as Error}`);
+      return ServiceResponse.failure(
+        error instanceof Error ? error.message : "Failed to validate translation",
+        null,
+        StatusCodes.INTERNAL_SERVER_ERROR,
+      );
+    }
+  }
+
+  async validateGeneratedQuestionCorrectness(questionId: string): Promise<
+    ServiceResponse<{
+      isValid: boolean;
+      questionId: string;
+      suggestion: {
+        question: string;
+        correct: string | number[];
+        wrong: string[];
+      };
+      totalTokensUsed: number;
+      completionTokensUsed: number;
+    } | null>
+  > {
+    try {
+      const query: Record<string, any> = { _id: questionId };
+      if (onlyGenerated) query.status = "generated";
+
+      const question = await QuestionModel.findOne(query);
+      if (!question) {
+        return ServiceResponse.failure("Question not found", null, StatusCodes.NOT_FOUND);
+      }
+
+      const { isValid, suggestion, totalTokensUsed, completionTokensUsed } =
+        await openaiService.validateQuestionCorrectness(question);
+
       return ServiceResponse.success("Question validated", {
         questionId: question._id!.toString(),
         isValid,
@@ -595,9 +592,14 @@
     try {
       const questions = await QuestionModel.find({ _id: { $in: questionIds }, status: "generated" });
       if (!questions.length) {
-        return ServiceResponse.failure("No generated questions found", null, StatusCodes.NOT_FOUND);
-      }
-      const results = await Promise.all(
+        return ServiceResponse.failure(
+          onlyGenerated ? "No generated questions found" : "No questions found",
+          null,
+          StatusCodes.NOT_FOUND,
+        );
+      }
+
+      const results: ValidationResult[] = await Promise.all(
         questions.map(async (question) => {
           const { isValid, suggestion, totalTokensUsed, completionTokensUsed } =
             await openaiService.validateQuestionCorrectness(question);
@@ -614,19 +616,12 @@
     } catch (error) {
       return logError(error, "Error validating questions correctness");
     }
->>>>>>> b9b020d4
-  }
-
-  // Приватная логика валидации одной
-  private async validateSingle(
-    questionId: string,
-    onlyGenerated: boolean,
-  ): Promise<ServiceResponse<ValidationResult | null>> {
-    try {
-      const query: Record<string, any> = { _id: questionId };
-      if (onlyGenerated) query.status = "generated";
-
-      const question = await QuestionModel.findOne(query);
+  }
+
+  async validateQuestionCorrectness(questionId: string) {
+    try {
+      const question = await QuestionModel.findById(questionId);
+
       if (!question) {
         return ServiceResponse.failure("Question not found", null, StatusCodes.NOT_FOUND);
       }
@@ -635,7 +630,6 @@
         await openaiService.validateQuestionCorrectness(question);
 
       return ServiceResponse.success("Question validated", {
-        questionId: question._id!.toString(),
         isValid,
         suggestion,
         totalTokensUsed,
@@ -646,30 +640,19 @@
     }
   }
 
-  // Приватная логика валидации списка
-  private async validateMultiple(
-    questionIds: string[],
-    onlyGenerated: boolean,
-  ): Promise<ServiceResponse<ValidationResult[] | null>> {
-    try {
-      const query: any = { _id: { $in: questionIds } };
-      if (onlyGenerated) query.status = "generated";
-
-      const questions = await QuestionModel.find(query);
+  async validateQuestionsCorrectness(questionIds: string[]) {
+    try {
+      const questions = await QuestionModel.find({ _id: { $in: questionIds } });
+
       if (!questions.length) {
-        return ServiceResponse.failure(
-          onlyGenerated ? "No generated questions found" : "No questions found",
-          null,
-          StatusCodes.NOT_FOUND,
-        );
-      }
-
-      const results: ValidationResult[] = await Promise.all(
+        return ServiceResponse.failure("No questions found", null, StatusCodes.NOT_FOUND);
+      }
+
+      const results = await Promise.all(
         questions.map(async (question) => {
           const { isValid, suggestion, totalTokensUsed, completionTokensUsed } =
             await openaiService.validateQuestionCorrectness(question);
           return {
-            questionId: question._id!.toString(),
             isValid,
             suggestion,
             totalTokensUsed,
